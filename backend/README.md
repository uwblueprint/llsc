--- conflicted
+++ resolved
@@ -1,5 +1,4 @@
 # llsc-backend
-<<<<<<< HEAD
 This repository contains the backend for the Leukemia & Lymphoma Society of Canada (LLSC) application. Below is a guide to help you set up the environment, install dependencies using PDM, and run the backend using Docker.
 
 ## Prerequisites
@@ -37,6 +36,12 @@
 
 Note: If you wish to run the backend outside of Docker (e.g., for local development), you'll need to set up a PostgreSQL database. Ensure your database configuration is set properly in the environment variables before running the project. For the time being, the recommended approach for local development using the database is to use the docker compose Postgres instance with your local dev backend.
 
+To check if the database has been started up, type the following:
+```bash
+ docker ps | grep llsc_db
+```
+This checks the list of docker containers and searchs for the container name `llsc_db`
+
 ## Run Project
 
 Take advantage of the docker compose file in the LLSC root directory to run the backend alongside the frontend by simply running
@@ -71,10 +76,9 @@
 
 The backend runs at http://localhost:8080 and the frontend runs at http://localhost:3000.
 
-## Environment Variables
-Environment variables are currently stored in an .env file within the base repository (not the backend folder). You will need to copy the local environment variables stored in the following notion [page](https://www.notion.so/uwblueprintexecs/Environment-Variables-11910f3fb1dc80e4bc67d35c3d65d073?pvs=4) to get the database working.
+## Formatting and Linting (mirrors [formatting in base README](../README.md#formatting-and-linting))
 
-## Pre-commit Hook
+### Pre-commit Hook
 
 We have added the pre-commit hook package and defined the config file in `backend/.pre-commit-config.yaml`. This should automatically get installed when you run `pdm install` and should work whenever you run any `git commit` or `git push` commands in the repo.
 
@@ -87,38 +91,6 @@
 If the above command doesn't work please run `pdm run precommit-install` prior to running above.
 
 Note after the pre-commit hooks run you may need to stage the changed files again. Please look over the changes before you push the code again.
-=======
-
-## Setup (mirrors [base README](../README.md#setup))
-- Install pdm (this is a global installation, so location doesn't matter)
-On macOS:
-```bash
-brew install pdm
-```
-Otherwise, feel free to follow install instructions [here](https://pdm-project.org/latest/#installation)
-
-You will then need to go into each directory individually to install dependencies.
-
-FastAPI backend
-```bash
-cd backend
-pdm install
-```
-
-To run the backend server locally (recommended for development), run the following command:
-```bash
-cd backend
-pdm run dev
-```
-
-To check if the database has been started up, type the following:
-```bash
- docker ps | grep llsc_db
-```
-This checks the list of docker containers and searchs for the container name `llsc_db`
-
-
-## Formatting and Linting (mirrors [formatting in base README](../README.md#formatting-and-linting))
 
 ### Ruff
 
@@ -135,6 +107,9 @@
 pdm run ruff format .
 ```
 
+## Environment Variables
+Environment variables are currently stored in an .env file within the base repository (not the backend folder). You will need to copy the local environment variables stored in the following notion [page](https://www.notion.so/uwblueprintexecs/Environment-Variables-11910f3fb1dc80e4bc67d35c3d65d073?pvs=4) to get the database working.
+
 
 ## Adding a new model
 When adding a new model, make sure to add it to `app/models/__init__.py` so that the migration script can pick it up when autogenerating the new migration.
@@ -149,7 +124,6 @@
 ```
 Then run the steps found in the [Migrations](#migrations) section to create a new migration.
 
-
 ## Migrations
 
 We use Alembic for database schema migrations. We mainly use migration scripts to keep track of the incremental and in theory revertible changes that have occurred on the database. To create a new migration, run the following command after adding or editing models in `backend/app/models.py`:
@@ -161,5 +135,4 @@
 To apply the migration, run the following command:
 ```bash
 pdm run alembic upgrade head
-```
->>>>>>> ff1b4f7f
+```