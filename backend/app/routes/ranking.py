from typing import List
from uuid import UUID

from fastapi import APIRouter, Depends, HTTPException, Query, Request
from pydantic import BaseModel, Field
from sqlalchemy.orm import Session

from app.middleware.auth import has_roles
from app.models import Experience, Quality, Treatment, User
from app.models.RankingPreference import RankingPreference
from app.schemas.user import UserRole
from app.services.implementations.ranking_service import RankingService
from app.utilities.db_utils import get_db


class StaticQualityOption(BaseModel):
    quality_id: int
    slug: str
    label: str
    allowed_scopes: List[str] | None = Field(default=None, description="Optional whitelisted scopes for this quality")


class DynamicOption(BaseModel):
    kind: str  # 'treatment' | 'experience'
    id: int
    name: str
    scope: str  # 'self' | 'loved_one'


class RankingOptionsResponse(BaseModel):
    static_qualities: List[StaticQualityOption]
    dynamic_options: List[DynamicOption]


router = APIRouter(prefix="/ranking", tags=["ranking"])


@router.get("/options", response_model=RankingOptionsResponse)
async def get_ranking_options(
    request: Request,
    target: str = Query(..., pattern="^(patient|caregiver)$"),
    db: Session = Depends(get_db),
    authorized: bool = has_roles([UserRole.PARTICIPANT, UserRole.ADMIN]),
) -> RankingOptionsResponse:
    try:
        service = RankingService(db)
        user_auth_id = request.state.user_id
        options = service.get_options(user_auth_id=user_auth_id, target=target)
        return RankingOptionsResponse(**options)
    except HTTPException:
        raise
    except Exception as e:
        raise HTTPException(status_code=500, detail=str(e))


class PreferenceItem(BaseModel):
    kind: str  # 'quality' | 'treatment' | 'experience'
    id: int
    scope: str  # 'self' | 'loved_one'
    rank: int


@router.put("/preferences", status_code=204)
async def put_ranking_preferences(
    request: Request,
    target: str = Query(..., pattern="^(patient|caregiver)$"),
    items: List[PreferenceItem] = [],
    db: Session = Depends(get_db),
    authorized: bool = has_roles([UserRole.PARTICIPANT, UserRole.ADMIN]),
) -> None:
    try:
        service = RankingService(db)
        user_auth_id = request.state.user_id
        # Convert Pydantic models to dicts
        payload = [i.model_dump() for i in items]
        service.save_preferences(user_auth_id=user_auth_id, target=target, items=payload)
        return None
    except HTTPException:
        raise
    except Exception as e:
        raise HTTPException(status_code=500, detail=str(e))


class CaseResponse(BaseModel):
    case: str
    has_blood_cancer: str | None = None
    caring_for_someone: str | None = None


@router.get("/case", response_model=CaseResponse)
async def get_participant_case(
    request: Request,
    db: Session = Depends(get_db),
    authorized: bool = has_roles([UserRole.PARTICIPANT, UserRole.ADMIN]),
) -> CaseResponse:
    try:
        service = RankingService(db)
        user_auth_id = request.state.user_id
        result = service.get_case(user_auth_id)
        return CaseResponse(**result)
    except HTTPException:
        raise
    except Exception as e:
        raise HTTPException(status_code=500, detail=str(e))


<<<<<<< HEAD
class PreferenceItemWithName(BaseModel):
    kind: str
    id: int
    scope: str
    rank: int
    name: str


@router.get("/preferences/{user_id}", response_model=List[PreferenceItemWithName])
async def get_ranking_preferences(
    user_id: str,
    target: str = Query(..., pattern="^(patient|caregiver)$"),
    db: Session = Depends(get_db),
    authorized: bool = has_roles([UserRole.ADMIN]),
) -> List[PreferenceItemWithName]:
    """Get ranking preferences for a user (admin only)."""
    try:
        user_uuid = UUID(user_id)
        user = db.query(User).filter(User.id == user_uuid).first()
        if not user:
            raise HTTPException(status_code=404, detail="User not found")

        preferences = (
            db.query(RankingPreference)
            .filter(RankingPreference.user_id == user_uuid, RankingPreference.target_role == target)
            .order_by(RankingPreference.rank)
            .all()
        )

        result = []
        for pref in preferences:
            item_id = None
            name = None
            if pref.kind == "quality" and pref.quality_id:
                item_id = pref.quality_id
                quality = db.query(Quality).filter(Quality.id == pref.quality_id).first()
                if quality:
                    name = quality.label
            elif pref.kind == "treatment" and pref.treatment_id:
                item_id = pref.treatment_id
                treatment = db.query(Treatment).filter(Treatment.id == pref.treatment_id).first()
                if treatment:
                    name = treatment.name
            elif pref.kind == "experience" and pref.experience_id:
                item_id = pref.experience_id
                experience = db.query(Experience).filter(Experience.id == pref.experience_id).first()
                if experience:
                    name = experience.name

            if item_id is not None and name:
                result.append(
                    PreferenceItemWithName(kind=pref.kind, id=item_id, scope=pref.scope, rank=pref.rank, name=name)
                )

        return result
=======
@router.get("/admin/options", response_model=RankingOptionsResponse)
async def get_ranking_options_admin(
    user_id: str = Query(..., description="User ID (UUID) to fetch options for"),
    target: str = Query(..., pattern="^(patient|caregiver)$"),
    db: Session = Depends(get_db),
    authorized: bool = has_roles([UserRole.ADMIN]),
) -> RankingOptionsResponse:
    """Admin endpoint to get ranking options for a specific user."""
    try:
        service = RankingService(db)
        options = service.get_options_for_user_id(user_id=user_id, target=target)
        return RankingOptionsResponse(**options)
>>>>>>> e26c631a
    except HTTPException:
        raise
    except Exception as e:
        raise HTTPException(status_code=500, detail=str(e))<|MERGE_RESOLUTION|>--- conflicted
+++ resolved
@@ -104,7 +104,6 @@
         raise HTTPException(status_code=500, detail=str(e))
 
 
-<<<<<<< HEAD
 class PreferenceItemWithName(BaseModel):
     kind: str
     id: int
@@ -160,7 +159,6 @@
                 )
 
         return result
-=======
 @router.get("/admin/options", response_model=RankingOptionsResponse)
 async def get_ranking_options_admin(
     user_id: str = Query(..., description="User ID (UUID) to fetch options for"),
@@ -173,7 +171,6 @@
         service = RankingService(db)
         options = service.get_options_for_user_id(user_id=user_id, target=target)
         return RankingOptionsResponse(**options)
->>>>>>> e26c631a
     except HTTPException:
         raise
     except Exception as e:
