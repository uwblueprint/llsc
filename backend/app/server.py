--- conflicted
+++ resolved
@@ -5,12 +5,7 @@
 from dotenv import load_dotenv
 from fastapi import FastAPI
 
-<<<<<<< HEAD
 from app.routes import auth, email
-=======
-import firebase_admin
-from firebase_admin import credentials, auth
->>>>>>> e8c6675d
 
 load_dotenv()
 
