--- conflicted
+++ resolved
@@ -5,23 +5,14 @@
 from dotenv import load_dotenv
 from fastapi import FastAPI
 
-<<<<<<< HEAD
-from app.routes import email_test
-
 load_dotenv()
 
 # we need to load env variables before initialization code runs
-from .routes import user  # noqa: E402
-from .utilities.ses.ses_init import ensure_ses_templates  # noqa: E402
-=======
 from . import models
 from .routes import send_email, user
 from .utilities.constants import LOGGER_NAME
 from .utilities.firebase_init import initialize_firebase
-
-load_dotenv()
-
->>>>>>> 6c06f161
+from .utilities.ses.ses_init import ensure_ses_templates  # noqa: E402
 
 log = logging.getLogger(LOGGER_NAME("server"))
 
@@ -30,8 +21,8 @@
 async def lifespan(_: FastAPI):
     log.info("Starting up...")
     ensure_ses_templates()
-    # models.run_migrations()
-    # initialize_firebase()
+    models.run_migrations()
+    initialize_firebase()
     yield
     log.info("Shutting down...")
 
