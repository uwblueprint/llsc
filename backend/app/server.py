import logging
from contextlib import asynccontextmanager
from typing import Any, Dict, Union

from dotenv import load_dotenv
<<<<<<< HEAD
from fastapi import FastAPI, Request
=======
from fastapi import FastAPI
>>>>>>> 8ea3933b
from fastapi.middleware.cors import CORSMiddleware

from . import models
from .middleware.auth_middleware import AuthMiddleware
from .routes import auth, send_email, user
from .utilities.constants import LOGGER_NAME
from .utilities.firebase_init import initialize_firebase
from .utilities.ses.ses_init import ensure_ses_templates

load_dotenv()

log = logging.getLogger(LOGGER_NAME("server"))

PUBLIC_PATHS = [
    "/",
    "/docs",
    "/redoc",
    "/openapi.json",
    "/auth/login",
    "/auth/register",
    "/health",
    "/test-middleware-public",
    "/email/send-test-email",
]


@asynccontextmanager
async def lifespan(_: FastAPI):
    log.info("Starting up...")
    ensure_ses_templates()
    models.run_migrations()
    initialize_firebase()
    yield
    log.info("Shutting down...")


# Source: https://stackoverflow.com/questions/77170361/
# running-alembic-migrations-on-fastapi-startup
app = FastAPI(lifespan=lifespan)
app.add_middleware(
    CORSMiddleware,
    allow_origins=[
        "http://localhost:3000",
        "https://uw-blueprint-starter-code.firebaseapp.com",
        "https://uw-blueprint-starter-code.web.app",
        # TODO: create a separate middleware function to dynamically
        # determine this value
        # re.compile("^https:\/\/uw-blueprint-starter-code--pr.*\.web\.app$"),
    ],
    allow_credentials=True,
    allow_methods=["*"],
    allow_headers=["*"],
)
<<<<<<< HEAD

app.add_middleware(AuthMiddleware, public_paths=PUBLIC_PATHS)
app.include_router(auth.router)
=======
>>>>>>> 8ea3933b
app.include_router(user.router)
app.include_router(send_email.router)


@app.get("/")
def read_root():
    log.info("Hello World")
    return {"Hello": "World"}


@app.get("/items/{item_id}")
def read_item(item_id: int, q: Union[str, None] = None):
    return {"item_id": item_id, "q": q}


@app.get("/test-middleware")
async def test_middleware(request: Request) -> Dict[str, Any]:
    """
    Test endpoint that requires authentication and shows middleware-added state.
    This will only work if you provide a valid Firebase token in the Authorization header.

    Example: Authorization: Bearer your-firebase-token

    The response will show all user information added by the Firebase auth middleware.
    """
    # Get all the attributes from request.state
    state_dict = {}
    for key in dir(request.state):
        # Skip private attributes and methods
        if not key.startswith("_") and not callable(getattr(request.state, key)):
            state_dict[key] = getattr(request.state, key)

    return {
        "message": "Authentication successful! User info from Firebase token:",
        "middleware_state": state_dict,
        "user_id": getattr(request.state, "user_id", None),
        "user_email": getattr(request.state, "user_email", None),
        "email_verified": getattr(request.state, "email_verified", None),
        "user_claims": getattr(request.state, "user_claims", None),
        "user_info": getattr(request.state, "user_info", None),
        "request_id": getattr(request.state, "request_id", None),
        "authorization_header": request.headers.get("Authorization", "Not provided"),
    }


@app.get("/test-middleware-public")
async def test_middleware_public(request: Request) -> Dict[str, Any]:
    """
    Public test endpoint that shows middleware-added state.
    This endpoint is in PUBLIC_PATHS, so it works without authentication.
    No Firebase token is required to access this endpoint.
    """
    # Get all the attributes from request.state
    state_dict = {}
    for key in dir(request.state):
        # Skip private attributes and methods
        if not key.startswith("_") and not callable(getattr(request.state, key)):
            state_dict[key] = getattr(request.state, key)

    # Check if any auth header was provided (optional for this endpoint)
    auth_header = request.headers.get("Authorization")
    auth_message = "No authentication required for this endpoint"
    if auth_header:
        auth_message += " (but you provided an auth header anyway)"

    return {
        "message": "Public endpoint - No authentication required",
        "auth_status": auth_message,
        "middleware_state": state_dict,
        "request_id": getattr(request.state, "request_id", None),
        "authorization_header": request.headers.get("Authorization", "Not provided"),
    }


# Role-based access test endpoints
from .middleware.auth import has_roles
from .schemas.user import UserRole


@app.get("/test-role-admin")
async def test_role_admin(
    request: Request, authorized: bool = has_roles([UserRole.ADMIN])
) -> Dict[str, Any]:
    """
    Test endpoint that requires the Admin role.

    This demonstrates role-based access control using the has_roles dependency.
    Only users with the Admin role can access this endpoint.
    """
    return {
        "message": "You have successfully accessed an admin-only endpoint",
        "user_id": request.state.user_id,
        "user_email": request.state.user_email,
        "role": "admin",
    }


@app.get("/test-role-volunteer")
async def test_role_volunteer(
    request: Request, authorized: bool = has_roles([UserRole.VOLUNTEER])
) -> Dict[str, Any]:
    """
    Test endpoint that requires the Volunteer role.

    This demonstrates role-based access control using the has_roles dependency.
    Only users with the Volunteer role can access this endpoint.
    """
    return {
        "message": "You have successfully accessed a volunteer-only endpoint",
        "user_id": request.state.user_id,
        "user_email": request.state.user_email,
        "role": "volunteer",
    }


@app.get("/test-role-participant")
async def test_role_participant(
    request: Request, authorized: bool = has_roles([UserRole.PARTICIPANT])
) -> Dict[str, Any]:
    """
    Test endpoint that requires the Participant role.

    This demonstrates role-based access control using the has_roles dependency.
    Only users with the Participant role can access this endpoint.
    """
    return {
        "message": "You have successfully accessed a participant-only endpoint",
        "user_id": request.state.user_id,
        "user_email": request.state.user_email,
        "role": "participant",
    }


@app.get("/test-role-multiple")
async def test_role_multiple(
    request: Request, authorized: bool = has_roles([UserRole.ADMIN, UserRole.VOLUNTEER])
) -> Dict[str, Any]:
    """
    Test endpoint that requires either Admin OR Volunteer role.

    This demonstrates role-based access control with multiple allowed roles.
    Users with either Admin or Volunteer roles can access this endpoint.
    """
    return {
        "message": "You have successfully accessed an endpoint requiring admin OR volunteer role",
        "user_id": request.state.user_id,
        "user_email": request.state.user_email,
        "roles_allowed": ["admin", "volunteer"],
    }<|MERGE_RESOLUTION|>--- conflicted
+++ resolved
@@ -3,11 +3,7 @@
 from typing import Any, Dict, Union
 
 from dotenv import load_dotenv
-<<<<<<< HEAD
 from fastapi import FastAPI, Request
-=======
-from fastapi import FastAPI
->>>>>>> 8ea3933b
 from fastapi.middleware.cors import CORSMiddleware
 
 from . import models
@@ -61,12 +57,9 @@
     allow_methods=["*"],
     allow_headers=["*"],
 )
-<<<<<<< HEAD
 
 app.add_middleware(AuthMiddleware, public_paths=PUBLIC_PATHS)
 app.include_router(auth.router)
-=======
->>>>>>> 8ea3933b
 app.include_router(user.router)
 app.include_router(send_email.router)
 
