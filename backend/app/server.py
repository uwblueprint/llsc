--- conflicted
+++ resolved
@@ -6,11 +6,9 @@
 from dotenv import load_dotenv
 from fastapi import FastAPI
 
-<<<<<<< HEAD
+
 from app.routes import email_test
 
-=======
->>>>>>> cac206f6
 load_dotenv()
 
 # we need to load env variables before initialization code runs
@@ -35,12 +33,7 @@
 # running-alembic-migrations-on-fastapi-startup
 app = FastAPI(lifespan=lifespan)
 app.include_router(user.router)
-
-<<<<<<< HEAD
 app.include_router(email_test.router)
-=======
-app.include_router(send_email.router)
->>>>>>> cac206f6
 
 
 @app.get("/")
