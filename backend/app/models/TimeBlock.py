from sqlalchemy import Column, DateTime, Integer
from sqlalchemy.orm import relationship

from .Base import Base


class TimeBlock(Base):
    __tablename__ = "time_blocks"
    id = Column(Integer, primary_key=True)
    start_time = Column(DateTime)

    # if a match has been confirmed on this time block, this is non null
<<<<<<< HEAD
    confirmed_match = relationship("Match", back_populates="confirmed_time", uselist=False)

    # suggested matches 
    suggested_matches = relationship("Match", secondary="suggested_times", back_populates="suggested_time_blocks")
    
    # the availability that the timeblock is a part of for a given user
    users = relationship("User", secondary="available_times", back_populates="availability")
    
=======
    confirmed_match = relationship(
        "Match", back_populates="confirmed_time", uselist=False
    )

    # suggested matches
    suggested_matches = relationship(
        "Match", secondary="suggested_times", back_populates="suggested_time_blocks"
    )

    # the availability that the timeblock is a part of for a given user
    users = relationship(
        "User", secondary="available_times", back_populates="availability"
    )
>>>>>>> 7933a6d6
<|MERGE_RESOLUTION|>--- conflicted
+++ resolved
@@ -10,16 +10,6 @@
     start_time = Column(DateTime)
 
     # if a match has been confirmed on this time block, this is non null
-<<<<<<< HEAD
-    confirmed_match = relationship("Match", back_populates="confirmed_time", uselist=False)
-
-    # suggested matches 
-    suggested_matches = relationship("Match", secondary="suggested_times", back_populates="suggested_time_blocks")
-    
-    # the availability that the timeblock is a part of for a given user
-    users = relationship("User", secondary="available_times", back_populates="availability")
-    
-=======
     confirmed_match = relationship(
         "Match", back_populates="confirmed_time", uselist=False
     )
@@ -32,5 +22,4 @@
     # the availability that the timeblock is a part of for a given user
     users = relationship(
         "User", secondary="available_times", back_populates="availability"
-    )
->>>>>>> 7933a6d6
+    )