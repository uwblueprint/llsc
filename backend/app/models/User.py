import uuid

from sqlalchemy import Column, ForeignKey, Integer, String
from sqlalchemy.dialects.postgresql import UUID
from sqlalchemy.orm import relationship

from .Base import Base


class User(Base):
    __tablename__ = "users"
    id = Column(UUID(as_uuid=True), primary_key=True, default=uuid.uuid4)
    first_name = Column(String(80), nullable=False)
    last_name = Column(String(80), nullable=False)
    email = Column(String(120), unique=True, nullable=False)
    role_id = Column(Integer, ForeignKey("roles.id"), nullable=False)
    auth_id = Column(String, nullable=False)

    role = relationship("Role")

    # time blocks in an availability for a user
<<<<<<< HEAD
    availability = relationship("TimeBlock", secondary="available_times", back_populates="users")
=======
    availability = relationship(
        "TimeBlock", secondary="available_times", back_populates="users"
    )
>>>>>>> 7933a6d6
<|MERGE_RESOLUTION|>--- conflicted
+++ resolved
@@ -19,10 +19,6 @@
     role = relationship("Role")
 
     # time blocks in an availability for a user
-<<<<<<< HEAD
-    availability = relationship("TimeBlock", secondary="available_times", back_populates="users")
-=======
     availability = relationship(
         "TimeBlock", secondary="available_times", back_populates="users"
-    )
->>>>>>> 7933a6d6
+    )