import uuid

from sqlalchemy import Boolean, Column, ForeignKey, Integer, String
from sqlalchemy.dialects.postgresql import UUID
from sqlalchemy.orm import relationship

from .Base import Base
from .Match import Match


class User(Base):
    __tablename__ = "users"
    id = Column(UUID(as_uuid=True), primary_key=True, default=uuid.uuid4)
    first_name = Column(String(80), nullable=False)
    last_name = Column(String(80), nullable=False)
    email = Column(String(120), unique=True, nullable=False)
    role_id = Column(Integer, ForeignKey("roles.id"), nullable=False)
    auth_id = Column(String, nullable=False)
    approved = Column(Boolean, default=False)

    role = relationship("Role")
<<<<<<< HEAD
=======

    # time blocks in an availability for a user
    availability = relationship("TimeBlock", secondary="available_times", back_populates="users")

    participant_matches = relationship("Match", back_populates="participant", foreign_keys=[Match.participant_id])

    volunteer_matches = relationship("Match", back_populates="volunteer", foreign_keys=[Match.volunteer_id])
>>>>>>> 9b6e674f
<|MERGE_RESOLUTION|>--- conflicted
+++ resolved
@@ -19,13 +19,10 @@
     approved = Column(Boolean, default=False)
 
     role = relationship("Role")
-<<<<<<< HEAD
-=======
 
     # time blocks in an availability for a user
     availability = relationship("TimeBlock", secondary="available_times", back_populates="users")
 
     participant_matches = relationship("Match", back_populates="participant", foreign_keys=[Match.participant_id])
 
-    volunteer_matches = relationship("Match", back_populates="volunteer", foreign_keys=[Match.volunteer_id])
->>>>>>> 9b6e674f
+    volunteer_matches = relationship("Match", back_populates="volunteer", foreign_keys=[Match.volunteer_id])