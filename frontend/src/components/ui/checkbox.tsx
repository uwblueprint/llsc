import { Checkbox as ChakraCheckbox } from '@chakra-ui/react';
import * as React from 'react';

export interface CheckboxProps extends ChakraCheckbox.RootProps {
  icon?: React.ReactNode;
  inputProps?: React.InputHTMLAttributes<HTMLInputElement>;
  rootRef?: React.Ref<HTMLLabelElement>;
}

<<<<<<< HEAD
export const Checkbox = React.forwardRef<HTMLInputElement, CheckboxProps>(
  function Checkbox(props, ref) {
    const { icon, children, inputProps, rootRef, ...rest } = props;
    return (
      <ChakraCheckbox.Root ref={rootRef} {...rest}>
        <ChakraCheckbox.HiddenInput ref={ref} {...inputProps} />
        <ChakraCheckbox.Control
          width="16px"
          height="16px"
          border="1px solid"
          borderColor="#D1D5DB"
          borderRadius="4px"
          bg="white"
          _checked={{
            bg: "rgba(179, 206, 209, 0.3)",
            borderColor: "#056067",
            color: "#056067"
          }}
          _focus={{
            outline: "none",
            boxShadow: "0 0 0 2px rgba(5, 96, 103, 0.2)"
          }}
          _hover={{
            borderColor: "#056067"
          }}
          _disabled={{
            opacity: 0.5,
            cursor: "not-allowed"
          }}
        >
          {icon || (
            <ChakraCheckbox.Indicator
              style={{
                strokeWidth: '4px'
              }}
            />
          )}
        </ChakraCheckbox.Control>
        {children != null && <ChakraCheckbox.Label>{children}</ChakraCheckbox.Label>}
      </ChakraCheckbox.Root>
    );
  },
);
=======
export const Checkbox = React.forwardRef<HTMLInputElement, CheckboxProps>(function Checkbox(
  props,
  ref,
) {
  const { icon, children, inputProps, rootRef, ...rest } = props;
  return (
    <ChakraCheckbox.Root ref={rootRef} {...rest}>
      <ChakraCheckbox.HiddenInput ref={ref} {...inputProps} />
      <ChakraCheckbox.Control border="1px solid" borderColor="gray.300">
        {icon || <ChakraCheckbox.Indicator />}
      </ChakraCheckbox.Control>
      {children != null && <ChakraCheckbox.Label>{children}</ChakraCheckbox.Label>}
    </ChakraCheckbox.Root>
  );
});
>>>>>>> 38485e52
<|MERGE_RESOLUTION|>--- conflicted
+++ resolved
@@ -7,51 +7,6 @@
   rootRef?: React.Ref<HTMLLabelElement>;
 }
 
-<<<<<<< HEAD
-export const Checkbox = React.forwardRef<HTMLInputElement, CheckboxProps>(
-  function Checkbox(props, ref) {
-    const { icon, children, inputProps, rootRef, ...rest } = props;
-    return (
-      <ChakraCheckbox.Root ref={rootRef} {...rest}>
-        <ChakraCheckbox.HiddenInput ref={ref} {...inputProps} />
-        <ChakraCheckbox.Control
-          width="16px"
-          height="16px"
-          border="1px solid"
-          borderColor="#D1D5DB"
-          borderRadius="4px"
-          bg="white"
-          _checked={{
-            bg: "rgba(179, 206, 209, 0.3)",
-            borderColor: "#056067",
-            color: "#056067"
-          }}
-          _focus={{
-            outline: "none",
-            boxShadow: "0 0 0 2px rgba(5, 96, 103, 0.2)"
-          }}
-          _hover={{
-            borderColor: "#056067"
-          }}
-          _disabled={{
-            opacity: 0.5,
-            cursor: "not-allowed"
-          }}
-        >
-          {icon || (
-            <ChakraCheckbox.Indicator
-              style={{
-                strokeWidth: '4px'
-              }}
-            />
-          )}
-        </ChakraCheckbox.Control>
-        {children != null && <ChakraCheckbox.Label>{children}</ChakraCheckbox.Label>}
-      </ChakraCheckbox.Root>
-    );
-  },
-);
-=======
 export const Checkbox = React.forwardRef<HTMLInputElement, CheckboxProps>(function Checkbox(
   props,
   ref,
@@ -66,5 +21,4 @@
       {children != null && <ChakraCheckbox.Label>{children}</ChakraCheckbox.Label>}
     </ChakraCheckbox.Root>
   );
-});
->>>>>>> 38485e52
+});